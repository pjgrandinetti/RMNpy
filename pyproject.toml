--- conflicted
+++ resolved
@@ -1,200 +1,196 @@
-[build-system]
-requires = ["setuptools>=70", "wheel", "build>=1.2.1", "Cython>=0.29.36", "numpy>=1.21", "cibuildwheel>=2.21.0"]
-build-backend = "setuptools.build_meta"
-
-[tool.cibuildwheel]
-# Build for Python 3.11 and 3.12
-build = "cp311-* cp312-*"
-skip = "pp* *-win32 *-manylinux_i686 *-musllinux_*"
-
-# Linux-specific settings
-[tool.cibuildwheel.linux]
-# Use manylinux2014 for good compatibility and Python 3.11/3.12 support
-manylinux-x86_64-image = "manylinux2014"
-manylinux-aarch64-image = "manylinux2014"
-# Install system dependencies in manylinux container
-before-all = [
-    "yum install -y flex bison curl-devel openblas-devel lapack-devel atlas-devel",
-    # Clean up any existing build directories
-    "rm -rf /tmp/octypes /tmp/sitypes /tmp/rmnlib /tmp/install",
-    # Build OCTypes from source (latest stable release) - robust tag parsing to handle annotated tags
-    "OCTYPES_TAG=$(git ls-remote --tags --sort=-v:refname https://github.com/pjgrandinetti/OCTypes.git | head -1 | cut -f2 | sed 's|refs/tags/||' | sed 's|\\^{}||') && git clone --depth 1 --branch $OCTYPES_TAG https://github.com/pjgrandinetti/OCTypes.git /tmp/octypes",
-    "cd /tmp/octypes && make CC=gcc -j$(nproc) && make CC=gcc install INSTALL_DIR=/tmp/install",
-    # Build SITypes from source - robust tag parsing to handle annotated tags, set up OCTypes in expected location for Makefile
-    "SITYPES_TAG=$(git ls-remote --tags --sort=-v:refname https://github.com/pjgrandinetti/SITypes.git | head -1 | cut -f2 | sed 's|refs/tags/||' | sed 's|\\^{}||') && git clone --depth 1 --branch $SITYPES_TAG https://github.com/pjgrandinetti/SITypes.git /tmp/sitypes",
-    "mkdir -p /tmp/sitypes/third_party/include/OCTypes && mkdir -p /tmp/sitypes/third_party/lib",
-    "cp /tmp/install/include/OCTypes/*.h /tmp/sitypes/third_party/include/OCTypes/",
-    "cp /tmp/install/lib/libOCTypes.a /tmp/sitypes/third_party/lib/",
-    "cd /tmp/sitypes && make CC=gcc -j$(nproc) && make CC=gcc install INSTALL_DIR=/tmp/install",
-    # Build RMNLib from source (latest stable release) - robust tag parsing to handle annotated tags
-    "RMNLIB_TAG=$(git ls-remote --tags --sort=-v:refname https://github.com/pjgrandinetti/RMNLib.git | head -1 | cut -f2 | sed 's|refs/tags/||' | sed 's|\\^{}||') && git clone --depth 1 --branch $RMNLIB_TAG https://github.com/pjgrandinetti/RMNLib.git /tmp/rmnlib",
-    "cd /tmp/rmnlib && make CC=gcc -j$(nproc) && make CC=gcc install INSTALL_DIR=/tmp/install",
-]
-repair-wheel-command = "auditwheel repair -w {dest_dir} {wheel}"
-
-[tool.cibuildwheel.linux.environment]
-LD_LIBRARY_PATH = "/tmp/install/lib:/usr/local/lib"
-
-# macOS-specific settings
-[tool.cibuildwheel.macos]
-# Install dependencies via homebrew
-before-all = [
-    "brew install flex bison openblas lapack curl libomp",
-    # Clean up any existing build directories
-    "rm -rf /tmp/octypes /tmp/sitypes /tmp/rmnlib /tmp/install",
-    # Build dependencies with architecture-specific flags in a single command chain
-    "ARCHFLAGS=$(if [[ $(uname -m) == 'x86_64' ]]; then echo '-arch x86_64'; else echo '-arch arm64'; fi) && OCTYPES_TAG=$(git ls-remote --tags --sort=-v:refname https://github.com/pjgrandinetti/OCTypes.git | head -1 | awk '{print $2}' | sed 's|refs/tags/||' | sed 's|\\^{}||') && git clone --depth 1 --branch $OCTYPES_TAG https://github.com/pjgrandinetti/OCTypes.git /tmp/octypes && cd /tmp/octypes && make CC=\"clang $ARCHFLAGS\" LDFLAGS=\"$ARCHFLAGS\" -j$(sysctl -n hw.ncpu) && make CC=\"clang $ARCHFLAGS\" LDFLAGS=\"$ARCHFLAGS\" install INSTALL_DIR=/tmp/install",
-    "ARCHFLAGS=$(if [[ $(uname -m) == 'x86_64' ]]; then echo '-arch x86_64'; else echo '-arch arm64'; fi) && SITYPES_TAG=$(git ls-remote --tags --sort=-v:refname https://github.com/pjgrandinetti/SITypes.git | head -1 | awk '{print $2}' | sed 's|refs/tags/||' | sed 's|\\^{}||') && git clone --depth 1 --branch $SITYPES_TAG https://github.com/pjgrandinetti/SITypes.git /tmp/sitypes && mkdir -p /tmp/sitypes/third_party/include/OCTypes && mkdir -p /tmp/sitypes/third_party/lib && cp /tmp/install/include/OCTypes/*.h /tmp/sitypes/third_party/include/OCTypes/ && cp /tmp/install/lib/libOCTypes.* /tmp/sitypes/third_party/lib/ && cd /tmp/sitypes && make CC=\"clang $ARCHFLAGS\" LDFLAGS=\"$ARCHFLAGS\" -j$(sysctl -n hw.ncpu) && make CC=\"clang $ARCHFLAGS\" LDFLAGS=\"$ARCHFLAGS\" install INSTALL_DIR=/tmp/install",
-    "ARCHFLAGS=$(if [[ $(uname -m) == 'x86_64' ]]; then echo '-arch x86_64'; else echo '-arch arm64'; fi) && RMNLIB_TAG=$(git ls-remote --tags --sort=-v:refname https://github.com/pjgrandinetti/RMNLib.git | head -1 | awk '{print $2}' | sed 's|refs/tags/||' | sed 's|\\^{}||') && git clone --depth 1 --branch $RMNLIB_TAG https://github.com/pjgrandinetti/RMNLib.git /tmp/rmnlib && mkdir -p /tmp/rmnlib/third_party/include/OCTypes && mkdir -p /tmp/rmnlib/third_party/include/SITypes && mkdir -p /tmp/rmnlib/third_party/lib && cp /tmp/install/include/OCTypes/*.h /tmp/rmnlib/third_party/include/OCTypes/ && cp /tmp/install/include/SITypes/*.h /tmp/rmnlib/third_party/include/SITypes/ && cp /tmp/install/lib/libOCTypes.* /tmp/rmnlib/third_party/lib/ && cp /tmp/install/lib/libSITypes.* /tmp/rmnlib/third_party/lib/ && cd /tmp/rmnlib && make CC=\"clang $ARCHFLAGS\" LDFLAGS=\"$ARCHFLAGS\" -j$(sysctl -n hw.ncpu) && make CC=\"clang $ARCHFLAGS\" LDFLAGS=\"$ARCHFLAGS\" install INSTALL_DIR=/tmp/install",
-]
-repair-wheel-command = "delocate-wheel --require-archs {delocate_archs} -w {dest_dir} -v {wheel} || delocate-wheel -w {dest_dir} -v {wheel}"
-
-[tool.cibuildwheel.macos.environment]
-MACOSX_DEPLOYMENT_TARGET = "13.0"
-DYLD_LIBRARY_PATH = "/tmp/install/lib:/usr/local/lib:/opt/homebrew/lib"
-
-# Note: Windows support provided via WSL2 (use Linux wheels)
-# No native Windows builds - users should install in WSL environment
-
-[project]
-name = "rmnpy"
-<<<<<<< HEAD
-version = "0.1.0"
-=======
-version = "0.1.3"
->>>>>>> bc271161
-description = "Python bindings for OCTypes, SITypes, and RMNLib C libraries for scientific computing with units and dimensional analysis"
-readme = "README.md"
-license = {text = "MIT"}
-authors = [{name = "Philip Grandinetti", email = "grandinetti.1@osu.edu"}]
-maintainers = [{name = "Philip Grandinetti", email = "grandinetti.1@osu.edu"}]
-keywords = ["scientific-computing","units","dimensional-analysis","nmr","spectroscopy","physics","chemistry","c-extensions","cython"]
-classifiers = [
-  "Development Status :: 3 - Alpha",
-  "Intended Audience :: Science/Research",
-  "License :: OSI Approved :: MIT License",
-  "Operating System :: POSIX :: Linux",
-  "Operating System :: MacOS",
-  "Operating System :: Microsoft :: Windows",
-  "Programming Language :: Python :: 3",
-  "Programming Language :: Python :: 3.11",
-  "Programming Language :: Python :: 3.12",
-  "Programming Language :: Python :: 3 :: Only",
-  "Programming Language :: C",
-  "Programming Language :: Cython",
-  "Topic :: Scientific/Engineering",
-  "Topic :: Software Development :: Libraries :: Python Modules",
-  "Typing :: Typed"
-]
-requires-python = ">=3.11"
-dependencies = [
-  "numpy>=1.23; python_version=='3.11'",
-  "numpy>=1.26; python_version>='3.12'",
-]
-
-[project.optional-dependencies]
-dev = ["pytest>=6.2.0","pytest-cov>=2.12.0","pytest-xdist>=2.4.0","black>=21.0.0","isort>=5.9.0","flake8>=3.9.0","mypy>=0.910","pre-commit>=2.15.0"]
-docs = ["sphinx>=3.1.0","sphinx-rtd-theme>=0.5.2","breathe>=4.13.0","myst-parser>=0.15.0","sphinx-copybutton>=0.3.0"]
-test = ["pytest>=6.2.0","pytest-cov>=2.12.0","pytest-xdist>=2.4.0","pytest-benchmark>=3.4.0"]
-all = ["rmnpy[dev,docs,test]"]
-
-[project.urls]
-Homepage = "https://github.com/pjgrandinetti/RMNpy"
-Documentation = "https://rmnpy.readthedocs.io"
-Repository = "https://github.com/pjgrandinetti/RMNpy"
-"Source Code" = "https://github.com/pjgrandinetti/RMNpy"
-"Bug Reports" = "https://github.com/pjgrandinetti/RMNpy/issues"
-"Changelog" = "https://github.com/pjgrandinetti/RMNpy/blob/master/CHANGELOG.md"
-"CI/CD" = "https://github.com/pjgrandinetti/RMNpy/actions"
-
-[tool.setuptools]
-zip-safe = false
-include-package-data = true
-
-[tool.setuptools.packages.find]
-where = ["src"]
-
-[tool.setuptools.package-dir]
-"" = "src"
-
-# Typing marker only - cibuildwheel handles library bundling
-[tool.setuptools.package-data]
-rmnpy = ["py.typed"]
-
-[tool.cython]
-language_level = 3
-embedsignature = true
-boundscheck = false
-wraparound = false
-initializedcheck = false
-
-[tool.black]
-line-length = 88
-target-version = ['py38','py39','py310','py311','py312']
-include = '\.pyi?$'
-extend-exclude = '''
-/(
-  \.eggs|\.git|\.hg|\.mypy_cache|\.pytest_cache|\.tox|\.venv|build|dist
-)/
-'''
-
-[tool.isort]
-profile = "black"
-multi_line_output = 3
-line_length = 88
-known_first_party = ["rmnpy"]
-force_grid_wrap = 0
-combine_as_imports = true
-include_trailing_comma = true
-
-[tool.mypy]
-python_version = "3.9"
-warn_return_any = true
-warn_unused_configs = true
-disallow_untyped_defs = true
-disallow_incomplete_defs = true
-check_untyped_defs = true
-disallow_untyped_decorators = true
-no_implicit_optional = true
-warn_redundant_casts = true
-warn_unused_ignores = true
-warn_no_return = true
-warn_unreachable = true
-strict_equality = true
-exclude = ["setup.py"]
-
-[[tool.mypy.overrides]]
-module = ["numpy.*","cython.*"]
-ignore_missing_imports = true
-
-[tool.pytest.ini_options]
-minversion = "6.0"
-addopts = ["-ra","--strict-markers","--strict-config","--cov=rmnpy","--cov-report=term-missing","--cov-report=html","--cov-report=xml"]
-testpaths = ["tests/test_helpers","tests/test_sitypes","tests/test_rmnlib","tests/test_math.py"]
-python_files = ["test_*.py","*_test.py"]
-python_classes = ["Test*"]
-python_functions = ["test_*"]
-markers = [
-  "slow: marks tests as slow (deselect with '-m \"not slow\"')",
-  "integration: marks tests as integration tests",
-  "unit: marks tests as unit tests",
-  "memory: marks tests that check memory management",
-  "performance: marks tests that benchmark performance",
-]
-
-[tool.coverage.run]
-source = ["src/rmnpy"]
-omit = ["*/tests/*","*/test_*","*/__pycache__/*","*/build/*"]
-
-[tool.coverage.report]
-exclude_lines = [
-  "pragma: no cover","def __repr__","if self.debug:","if settings.DEBUG",
-  "raise AssertionError","raise NotImplementedError","if 0:",
-  "if __name__ == .__main__.:","class .*\\bProtocol\\):","@(abc\\.)?abstractmethod",
-]
-
-[tool.coverage.html]
-directory = "htmlcov"
-
-[tool.pre-commit]
-# configured in .pre-commit-config.yaml
+[build-system]
+requires = ["setuptools>=70", "wheel", "build>=1.2.1", "Cython>=0.29.36", "numpy>=1.21", "cibuildwheel>=2.21.0"]
+build-backend = "setuptools.build_meta"
+
+[tool.cibuildwheel]
+# Build for Python 3.11 and 3.12
+build = "cp311-* cp312-*"
+skip = "pp* *-win32 *-manylinux_i686 *-musllinux_*"
+
+# Linux-specific settings
+[tool.cibuildwheel.linux]
+# Use manylinux2014 for good compatibility and Python 3.11/3.12 support
+manylinux-x86_64-image = "manylinux2014"
+manylinux-aarch64-image = "manylinux2014"
+# Install system dependencies in manylinux container
+before-all = [
+    "yum install -y flex bison curl-devel openblas-devel lapack-devel atlas-devel",
+    # Clean up any existing build directories
+    "rm -rf /tmp/octypes /tmp/sitypes /tmp/rmnlib /tmp/install",
+    # Build OCTypes from source (latest stable release) - robust tag parsing to handle annotated tags
+    "OCTYPES_TAG=$(git ls-remote --tags --sort=-v:refname https://github.com/pjgrandinetti/OCTypes.git | head -1 | cut -f2 | sed 's|refs/tags/||' | sed 's|\\^{}||') && git clone --depth 1 --branch $OCTYPES_TAG https://github.com/pjgrandinetti/OCTypes.git /tmp/octypes",
+    "cd /tmp/octypes && make CC=gcc -j$(nproc) && make CC=gcc install INSTALL_DIR=/tmp/install",
+    # Build SITypes from source - robust tag parsing to handle annotated tags, set up OCTypes in expected location for Makefile
+    "SITYPES_TAG=$(git ls-remote --tags --sort=-v:refname https://github.com/pjgrandinetti/SITypes.git | head -1 | cut -f2 | sed 's|refs/tags/||' | sed 's|\\^{}||') && git clone --depth 1 --branch $SITYPES_TAG https://github.com/pjgrandinetti/SITypes.git /tmp/sitypes",
+    "mkdir -p /tmp/sitypes/third_party/include/OCTypes && mkdir -p /tmp/sitypes/third_party/lib",
+    "cp /tmp/install/include/OCTypes/*.h /tmp/sitypes/third_party/include/OCTypes/",
+    "cp /tmp/install/lib/libOCTypes.a /tmp/sitypes/third_party/lib/",
+    "cd /tmp/sitypes && make CC=gcc -j$(nproc) && make CC=gcc install INSTALL_DIR=/tmp/install",
+    # Build RMNLib from source (latest stable release) - robust tag parsing to handle annotated tags
+    "RMNLIB_TAG=$(git ls-remote --tags --sort=-v:refname https://github.com/pjgrandinetti/RMNLib.git | head -1 | cut -f2 | sed 's|refs/tags/||' | sed 's|\\^{}||') && git clone --depth 1 --branch $RMNLIB_TAG https://github.com/pjgrandinetti/RMNLib.git /tmp/rmnlib",
+    "cd /tmp/rmnlib && make CC=gcc -j$(nproc) && make CC=gcc install INSTALL_DIR=/tmp/install",
+]
+repair-wheel-command = "auditwheel repair -w {dest_dir} {wheel}"
+
+[tool.cibuildwheel.linux.environment]
+LD_LIBRARY_PATH = "/tmp/install/lib:/usr/local/lib"
+
+# macOS-specific settings
+[tool.cibuildwheel.macos]
+# Install dependencies via homebrew
+before-all = [
+    "brew install flex bison openblas lapack curl libomp",
+    # Clean up any existing build directories
+    "rm -rf /tmp/octypes /tmp/sitypes /tmp/rmnlib /tmp/install",
+    # Build dependencies with architecture-specific flags in a single command chain
+    "ARCHFLAGS=$(if [[ $(uname -m) == 'x86_64' ]]; then echo '-arch x86_64'; else echo '-arch arm64'; fi) && OCTYPES_TAG=$(git ls-remote --tags --sort=-v:refname https://github.com/pjgrandinetti/OCTypes.git | head -1 | awk '{print $2}' | sed 's|refs/tags/||' | sed 's|\\^{}||') && git clone --depth 1 --branch $OCTYPES_TAG https://github.com/pjgrandinetti/OCTypes.git /tmp/octypes && cd /tmp/octypes && make CC=\"clang $ARCHFLAGS\" LDFLAGS=\"$ARCHFLAGS\" -j$(sysctl -n hw.ncpu) && make CC=\"clang $ARCHFLAGS\" LDFLAGS=\"$ARCHFLAGS\" install INSTALL_DIR=/tmp/install",
+    "ARCHFLAGS=$(if [[ $(uname -m) == 'x86_64' ]]; then echo '-arch x86_64'; else echo '-arch arm64'; fi) && SITYPES_TAG=$(git ls-remote --tags --sort=-v:refname https://github.com/pjgrandinetti/SITypes.git | head -1 | awk '{print $2}' | sed 's|refs/tags/||' | sed 's|\\^{}||') && git clone --depth 1 --branch $SITYPES_TAG https://github.com/pjgrandinetti/SITypes.git /tmp/sitypes && mkdir -p /tmp/sitypes/third_party/include/OCTypes && mkdir -p /tmp/sitypes/third_party/lib && cp /tmp/install/include/OCTypes/*.h /tmp/sitypes/third_party/include/OCTypes/ && cp /tmp/install/lib/libOCTypes.* /tmp/sitypes/third_party/lib/ && cd /tmp/sitypes && make CC=\"clang $ARCHFLAGS\" LDFLAGS=\"$ARCHFLAGS\" -j$(sysctl -n hw.ncpu) && make CC=\"clang $ARCHFLAGS\" LDFLAGS=\"$ARCHFLAGS\" install INSTALL_DIR=/tmp/install",
+    "ARCHFLAGS=$(if [[ $(uname -m) == 'x86_64' ]]; then echo '-arch x86_64'; else echo '-arch arm64'; fi) && RMNLIB_TAG=$(git ls-remote --tags --sort=-v:refname https://github.com/pjgrandinetti/RMNLib.git | head -1 | awk '{print $2}' | sed 's|refs/tags/||' | sed 's|\\^{}||') && git clone --depth 1 --branch $RMNLIB_TAG https://github.com/pjgrandinetti/RMNLib.git /tmp/rmnlib && mkdir -p /tmp/rmnlib/third_party/include/OCTypes && mkdir -p /tmp/rmnlib/third_party/include/SITypes && mkdir -p /tmp/rmnlib/third_party/lib && cp /tmp/install/include/OCTypes/*.h /tmp/rmnlib/third_party/include/OCTypes/ && cp /tmp/install/include/SITypes/*.h /tmp/rmnlib/third_party/include/SITypes/ && cp /tmp/install/lib/libOCTypes.* /tmp/rmnlib/third_party/lib/ && cp /tmp/install/lib/libSITypes.* /tmp/rmnlib/third_party/lib/ && cd /tmp/rmnlib && make CC=\"clang $ARCHFLAGS\" LDFLAGS=\"$ARCHFLAGS\" -j$(sysctl -n hw.ncpu) && make CC=\"clang $ARCHFLAGS\" LDFLAGS=\"$ARCHFLAGS\" install INSTALL_DIR=/tmp/install",
+]
+repair-wheel-command = "delocate-wheel --require-archs {delocate_archs} -w {dest_dir} -v {wheel} || delocate-wheel -w {dest_dir} -v {wheel}"
+
+[tool.cibuildwheel.macos.environment]
+MACOSX_DEPLOYMENT_TARGET = "13.0"
+DYLD_LIBRARY_PATH = "/tmp/install/lib:/usr/local/lib:/opt/homebrew/lib"
+
+# Note: Windows support provided via WSL2 (use Linux wheels)
+# No native Windows builds - users should install in WSL environment
+
+[project]
+name = "rmnpy"
+version = "0.1.0"
+description = "Python bindings for OCTypes, SITypes, and RMNLib C libraries for scientific computing with units and dimensional analysis"
+readme = "README.md"
+license = {text = "MIT"}
+authors = [{name = "Philip Grandinetti", email = "grandinetti.1@osu.edu"}]
+maintainers = [{name = "Philip Grandinetti", email = "grandinetti.1@osu.edu"}]
+keywords = ["scientific-computing","units","dimensional-analysis","nmr","spectroscopy","physics","chemistry","c-extensions","cython"]
+classifiers = [
+  "Development Status :: 3 - Alpha",
+  "Intended Audience :: Science/Research",
+  "License :: OSI Approved :: MIT License",
+  "Operating System :: POSIX :: Linux",
+  "Operating System :: MacOS",
+  "Operating System :: Microsoft :: Windows",
+  "Programming Language :: Python :: 3",
+  "Programming Language :: Python :: 3.11",
+  "Programming Language :: Python :: 3.12",
+  "Programming Language :: Python :: 3 :: Only",
+  "Programming Language :: C",
+  "Programming Language :: Cython",
+  "Topic :: Scientific/Engineering",
+  "Topic :: Software Development :: Libraries :: Python Modules",
+  "Typing :: Typed"
+]
+requires-python = ">=3.11"
+dependencies = [
+  "numpy>=1.23; python_version=='3.11'",
+  "numpy>=1.26; python_version>='3.12'",
+]
+
+[project.optional-dependencies]
+dev = ["pytest>=6.2.0","pytest-cov>=2.12.0","pytest-xdist>=2.4.0","black>=21.0.0","isort>=5.9.0","flake8>=3.9.0","mypy>=0.910","pre-commit>=2.15.0"]
+docs = ["sphinx>=3.1.0","sphinx-rtd-theme>=0.5.2","breathe>=4.13.0","myst-parser>=0.15.0","sphinx-copybutton>=0.3.0"]
+test = ["pytest>=6.2.0","pytest-cov>=2.12.0","pytest-xdist>=2.4.0","pytest-benchmark>=3.4.0"]
+all = ["rmnpy[dev,docs,test]"]
+
+[project.urls]
+Homepage = "https://github.com/pjgrandinetti/RMNpy"
+Documentation = "https://rmnpy.readthedocs.io"
+Repository = "https://github.com/pjgrandinetti/RMNpy"
+"Source Code" = "https://github.com/pjgrandinetti/RMNpy"
+"Bug Reports" = "https://github.com/pjgrandinetti/RMNpy/issues"
+"Changelog" = "https://github.com/pjgrandinetti/RMNpy/blob/master/CHANGELOG.md"
+"CI/CD" = "https://github.com/pjgrandinetti/RMNpy/actions"
+
+[tool.setuptools]
+zip-safe = false
+include-package-data = true
+
+[tool.setuptools.packages.find]
+where = ["src"]
+
+[tool.setuptools.package-dir]
+"" = "src"
+
+# Typing marker only - cibuildwheel handles library bundling
+[tool.setuptools.package-data]
+rmnpy = ["py.typed"]
+
+[tool.cython]
+language_level = 3
+embedsignature = true
+boundscheck = false
+wraparound = false
+initializedcheck = false
+
+[tool.black]
+line-length = 88
+target-version = ['py38','py39','py310','py311','py312']
+include = '\.pyi?$'
+extend-exclude = '''
+/(
+  \.eggs|\.git|\.hg|\.mypy_cache|\.pytest_cache|\.tox|\.venv|build|dist
+)/
+'''
+
+[tool.isort]
+profile = "black"
+multi_line_output = 3
+line_length = 88
+known_first_party = ["rmnpy"]
+force_grid_wrap = 0
+combine_as_imports = true
+include_trailing_comma = true
+
+[tool.mypy]
+python_version = "3.9"
+warn_return_any = true
+warn_unused_configs = true
+disallow_untyped_defs = true
+disallow_incomplete_defs = true
+check_untyped_defs = true
+disallow_untyped_decorators = true
+no_implicit_optional = true
+warn_redundant_casts = true
+warn_unused_ignores = true
+warn_no_return = true
+warn_unreachable = true
+strict_equality = true
+exclude = ["setup.py"]
+
+[[tool.mypy.overrides]]
+module = ["numpy.*","cython.*"]
+ignore_missing_imports = true
+
+[tool.pytest.ini_options]
+minversion = "6.0"
+addopts = ["-ra","--strict-markers","--strict-config","--cov=rmnpy","--cov-report=term-missing","--cov-report=html","--cov-report=xml"]
+testpaths = ["tests/test_helpers","tests/test_sitypes","tests/test_rmnlib","tests/test_math.py"]
+python_files = ["test_*.py","*_test.py"]
+python_classes = ["Test*"]
+python_functions = ["test_*"]
+markers = [
+  "slow: marks tests as slow (deselect with '-m \"not slow\"')",
+  "integration: marks tests as integration tests",
+  "unit: marks tests as unit tests",
+  "memory: marks tests that check memory management",
+  "performance: marks tests that benchmark performance",
+]
+
+[tool.coverage.run]
+source = ["src/rmnpy"]
+omit = ["*/tests/*","*/test_*","*/__pycache__/*","*/build/*"]
+
+[tool.coverage.report]
+exclude_lines = [
+  "pragma: no cover","def __repr__","if self.debug:","if settings.DEBUG",
+  "raise AssertionError","raise NotImplementedError","if 0:",
+  "if __name__ == .__main__.:","class .*\\bProtocol\\):","@(abc\\.)?abstractmethod",
+]
+
+[tool.coverage.html]
+directory = "htmlcov"
+
+[tool.pre-commit]
+# configured in .pre-commit-config.yaml